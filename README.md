#Mapping tables to objects 

## Overview
In this lesson, we'll cover the basics of reading from a database table that is mapped to a Ruby object


##Objectives
1. Build methods that read from a database table
2. Build `Song.all` that returns all songs from the database
3. Build `Song.find_by_name` method that return a song from the database by the song's name
4. Convert what the database gives you into a Ruby object


Our Ruby program gets most interesting when we add data. To do this, we use a database. When we want our Ruby program to store things we send them off to a database. When we want to retrieve those things, we ask the database to send them back to our program. This works very well, but there is one small problem to overcome -- our Ruby program and the database don't speak the same language.

Ruby understands objects. The database understands raw data.

We don't store Ruby objects in the database, and we don't get Ruby objects back from the database. We store the raw data that describes a given Ruby object in a table row and we get back raw data that describes a ruby object when we select from that table. 

When we query the database, it is up to us to write the code that takes that data and turns it back into an instance of whatever class. We, the programmers, will be responsible for translating the raw data that the database sends into Ruby objects that are instances of a particular class.

##Example
Let's use our song domain as an example. Imagine we have a `Song` class that is responsible for making songs. Every song will come with two attributes, a `title` and a `length`. We could make a bunch of new songs, but we want to look at all the songs we have that have already been created.

Imagine we have a database with 1 million songs. We need to build three methods to access all of those songs and convert them to Ruby objects.

##`.new_from_db`
The first thing we need to do is convert what the database gives us into a Ruby object. We will use this method to create all the Ruby objects in our next two methods.

The first thing to know is that the database, SQLite in our case, will return an array of data for each row. For example, a row for Michael Jackson's "Thriller" (356 seconds long) that has a db id of 1 would look like this: `[1, "Thriller", 356]`.

```ruby
def self.new_from_db(row)
  new_song = self.new  # self.new is the same as running Song.new
  new_song.id = row[0]
  new_song.name =  row[1]
  new_song.length = row[2]
  new_song  # return the newly created instance
end
```

##`Song.all` 
Now we can start writing our methods to retrieve the data. To return all the songs in the database we need the following SQL query: `SELECT * FROM songs`. Let's store that in a variable called `sql` using a heredoc (`<<-`) since our string will go onto multiple lines.

```ruby
sql = <<-SQL
      SELECT *
      FROM songs
    SQL
```
Next, we will make a call to our database using `DB[:conn]`. This `DB` hash is located in the `config/environment.rb`: `DB = {:conn => SQLite3::Database.new("db/songs.db")}`. Notice that the value of the hash is actually a new instance of the `SQLite3::Database` class. This is how we will connect to our database. Our database instance responds to a method called `execute` that accepts raw SQL as a string. Let's pass in that SQL we store above:

```ruby
class Song
  def self.all
    sql = <<-SQL
      SELECT *
      FROM songs
    SQL
    
    DB[:conn].execute(sql)
  end
end
```

This will return an array of rows from the database that match our query. Now, all we have to do is iterate over each row and use the `new_from_db` method to create a new Ruby object for each row.

```ruby
class Song
  def self.all
    sql = <<-SQL
      SELECT *
      FROM songs
    SQL
    
    DB[:conn].execute(sql).map do |row|
      self.new_from_db(row)
    end
  end
end
```

##`Song.find_by_name`
This one is similar to `Song.all` with the small exception being that we have to include a name in our SQL statement. To do this, we use a question mark where we want name to be passed in, and include the name as the optional argument to the `execute` method.

```ruby
class Song
  def self.find_by_name(name)
    sql = <<-SQL
      SELECT *
      FROM songs
      WHERE name = ?
      LIMIT 1
    SQL

    DB[:conn].execute(sql,name).map do |row|
      self.new_from_db(row)
    end.first
  end
end
```

Remember that we can chain on `.first` after the map method's `end` keyword as map returns an array. It's identical to the following:

<<<<<<< HEAD
```
DB[:conn].execute(sql,name).map { |row| self.new_from_db(row) }.first
```

=======
>>>>>>> 8125d61a
<p data-visibility='hidden'>View <a href='https://learn.co/lessons/orm-mapping-db-to-ruby-object' title='Mapping tables to objects'>Mapping tables to objects</a> on Learn.co and start learning to code for free.</p>

<p class='util--hide'>View <a href='https://learn.co/lessons/orm-mapping-db-to-ruby-object'>Mapping Database Tables to Ruby Objects</a> on Learn.co and start learning to code for free.</p><|MERGE_RESOLUTION|>--- conflicted
+++ resolved
@@ -102,13 +102,10 @@
 
 Remember that we can chain on `.first` after the map method's `end` keyword as map returns an array. It's identical to the following:
 
-<<<<<<< HEAD
 ```
 DB[:conn].execute(sql,name).map { |row| self.new_from_db(row) }.first
 ```
 
-=======
->>>>>>> 8125d61a
 <p data-visibility='hidden'>View <a href='https://learn.co/lessons/orm-mapping-db-to-ruby-object' title='Mapping tables to objects'>Mapping tables to objects</a> on Learn.co and start learning to code for free.</p>
 
 <p class='util--hide'>View <a href='https://learn.co/lessons/orm-mapping-db-to-ruby-object'>Mapping Database Tables to Ruby Objects</a> on Learn.co and start learning to code for free.</p>